from graphics_db_server.db.session import get_db_connection
from graphics_db_server.db.objaverse_crud import objaverse_crud
from graphics_db_server.db.polyhaven_crud import polyhaven_crud
from graphics_db_server.sources.from_objaverse import load_objaverse_assets
from graphics_db_server.sources.from_polyhaven import load_polyhaven_assets
from graphics_db_server.schemas import ObjaverseAssetCreate, PolyhavenAssetCreate
from graphics_db_server.logging import logger

from graphics_db_server.core.config import VALIDATE_SCALE, SCALE_RESOLUTION_STRATEGY


def convert_to_objaverse_assets(legacy_assets):
    """Convert legacy AssetCreate objects to ObjaverseAssetCreate with categorization"""
    objaverse_assets = []

    for asset in legacy_assets:
        if asset.source != "objaverse":
            continue

        # Create Objaverse asset with auto-categorization
        objaverse_asset = ObjaverseAssetCreate(
            uid=asset.uid,
            viewer_url=asset.url,  # Map legacy url to viewer_url
            url=asset.url,  # Keep for BaseAsset compatibility
            tags=asset.tags,
            clip_embedding=asset.clip_embedding,
            sbert_embedding=asset.sbert_embedding,
            # Auto-categorization happens in __init__
        )
        objaverse_assets.append(objaverse_asset)

    return objaverse_assets


def convert_to_polyhaven_assets(legacy_assets):
    """Convert legacy AssetCreate objects to PolyhavenAssetCreate with categorization"""
    polyhaven_assets = []

    for asset in legacy_assets:
        if asset.source != "polyhaven":
            continue

        # Create Poly Haven asset with auto-categorization
        polyhaven_asset = PolyhavenAssetCreate(
            uid=asset.uid,
            polyhaven_url=asset.url,  # Map legacy url to polyhaven_url
            url=asset.url,  # Keep for BaseAsset compatibility
            tags=asset.tags,
            categories=getattr(asset, "categories", []),  # If available from source
            asset_type=asset.asset_type or "texture",
            clip_embedding=asset.clip_embedding,
            sbert_embedding=asset.sbert_embedding,
            # Auto-categorization happens in __init__
        )
        polyhaven_assets.append(polyhaven_asset)

    return polyhaven_assets


if __name__ == "__main__":
    logger.info("Ingesting data with pre-categorization...")

    with get_db_connection() as conn:
<<<<<<< HEAD
        # Load Objaverse assets
        logger.info("Loading Objaverse assets...")
        legacy_objaverse_assets = load_objaverse_assets()
        logger.info(f"Loaded {len(legacy_objaverse_assets)} raw Objaverse assets")

        # Convert to categorized Objaverse assets
        logger.info("Converting to categorized Objaverse assets...")
        objaverse_assets = convert_to_objaverse_assets(legacy_objaverse_assets)
        logger.info(f"Categorized {len(objaverse_assets)} Objaverse assets")

        # Insert Objaverse assets into separate table
        if objaverse_assets:
            logger.info("Inserting Objaverse assets...")
            objaverse_crud.insert_assets(conn, objaverse_assets)

        # Load Poly Haven assets
        logger.info("Loading Poly Haven assets...")
        legacy_polyhaven_assets = load_polyhaven_assets(limit=50, asset_type="textures")
        logger.info(f"Loaded {len(legacy_polyhaven_assets)} raw Poly Haven assets")

        # Convert to categorized Poly Haven assets
        logger.info("Converting to categorized Poly Haven assets...")
        polyhaven_assets = convert_to_polyhaven_assets(legacy_polyhaven_assets)
        logger.info(f"Categorized {len(polyhaven_assets)} Poly Haven assets")

        # Insert Poly Haven assets into separate table
        if polyhaven_assets:
            logger.info("Inserting Poly Haven assets...")
            polyhaven_crud.insert_assets(conn, polyhaven_assets)

        total_assets = len(objaverse_assets) + len(polyhaven_assets)
        logger.success(
            f"Successfully ingested {total_assets} assets with pre-categorization"
        )

        # Log categorization summary
        if objaverse_assets:
            categories = {}
            for asset in objaverse_assets:
                cat = asset.asset_category or "unknown"
                categories[cat] = categories.get(cat, 0) + 1
            logger.info(f"Objaverse categories: {categories}")

        if polyhaven_assets:
            categories = {}
            for asset in polyhaven_assets:
                cat = asset.asset_category or "unknown"
                categories[cat] = categories.get(cat, 0) + 1
            logger.info(f"Poly Haven categories: {categories}")

    logger.success("Data ingestion complete!")
=======
        options = {"validate_scale": VALIDATE_SCALE,
                    "scale_resolution_strategy": SCALE_RESOLUTION_STRATEGY}
        # assets = load_objaverse_assets(limit=10, **options)
        assets = load_objaverse_assets(**options)
        insert_assets(conn, assets)
    logger.info("Ingesting data complete")
>>>>>>> 0f1f9ee5
<|MERGE_RESOLUTION|>--- conflicted
+++ resolved
@@ -5,7 +5,6 @@
 from graphics_db_server.sources.from_polyhaven import load_polyhaven_assets
 from graphics_db_server.schemas import ObjaverseAssetCreate, PolyhavenAssetCreate
 from graphics_db_server.logging import logger
-
 from graphics_db_server.core.config import VALIDATE_SCALE, SCALE_RESOLUTION_STRATEGY
 
 
@@ -61,10 +60,11 @@
     logger.info("Ingesting data with pre-categorization...")
 
     with get_db_connection() as conn:
-<<<<<<< HEAD
-        # Load Objaverse assets
+        # Load Objaverse assets with validation options from main branch
         logger.info("Loading Objaverse assets...")
-        legacy_objaverse_assets = load_objaverse_assets()
+        options = {"validate_scale": VALIDATE_SCALE,
+                   "scale_resolution_strategy": SCALE_RESOLUTION_STRATEGY}
+        legacy_objaverse_assets = load_objaverse_assets(**options)
         logger.info(f"Loaded {len(legacy_objaverse_assets)} raw Objaverse assets")
 
         # Convert to categorized Objaverse assets
@@ -112,12 +112,4 @@
                 categories[cat] = categories.get(cat, 0) + 1
             logger.info(f"Poly Haven categories: {categories}")
 
-    logger.success("Data ingestion complete!")
-=======
-        options = {"validate_scale": VALIDATE_SCALE,
-                    "scale_resolution_strategy": SCALE_RESOLUTION_STRATEGY}
-        # assets = load_objaverse_assets(limit=10, **options)
-        assets = load_objaverse_assets(**options)
-        insert_assets(conn, assets)
-    logger.info("Ingesting data complete")
->>>>>>> 0f1f9ee5
+    logger.success("Data ingestion complete!")